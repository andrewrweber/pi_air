* {
    margin: 0;
    padding: 0;
    box-sizing: border-box;
}

body {
    font-family: -apple-system, BlinkMacSystemFont, 'Segoe UI', Roboto, Oxygen, Ubuntu, Cantarell, sans-serif;
    background-color: #f5f5f5;
    color: #333;
    line-height: 1.6;
}

.container {
    max-width: 1200px;
    margin: 0 auto;
    padding: 20px;
}

h1 {
    text-align: center;
    color: #c51a4a;
    margin-bottom: 30px;
    font-size: 2.5em;
}

.stats-grid {
    display: grid;
    grid-template-columns: repeat(auto-fit, minmax(250px, 1fr));
    gap: 20px;
    margin-bottom: 30px;
}

.stat-card {
    background: white;
    border-radius: 10px;
    padding: 20px;
    box-shadow: 0 2px 10px rgba(0, 0, 0, 0.1);
    transition: transform 0.2s;
}

.stat-card:hover {
    transform: translateY(-2px);
    box-shadow: 0 4px 20px rgba(0, 0, 0, 0.15);
}

.stat-card h2 {
    color: #c51a4a;
    margin-bottom: 15px;
    font-size: 1.3em;
}

.stat-value {
    font-size: 2.5em;
    font-weight: bold;
    color: #2d3748;
    margin: 10px 0 5px 0;
}

.stat-label {
    color: #718096;
    font-size: 0.9em;
    margin-bottom: 10px;
}

.stat-detail {
    color: #4a5568;
    font-size: 0.95em;
    margin-top: 5px;
}

.info-list {
    font-size: 0.9em;
}

.info-item {
    padding: 5px 0;
    border-bottom: 1px solid #e2e8f0;
}

.info-item:last-child {
    border-bottom: none;
}

.disk-section {
    background: white;
    border-radius: 10px;
    padding: 20px;
    box-shadow: 0 2px 10px rgba(0, 0, 0, 0.1);
    margin-bottom: 20px;
}

.disk-section h2 {
    color: #c51a4a;
    margin-bottom: 20px;
}

.disk-item {
    margin-bottom: 20px;
    padding-bottom: 20px;
    border-bottom: 1px solid #e2e8f0;
}

.disk-item:last-child {
    border-bottom: none;
    margin-bottom: 0;
    padding-bottom: 0;
}

.disk-header {
    margin-bottom: 10px;
    color: #2d3748;
}

.progress-bar {
    width: 100%;
    height: 20px;
    background-color: #e2e8f0;
    border-radius: 10px;
    overflow: hidden;
    margin-bottom: 10px;
}

.progress-fill {
    height: 100%;
    background: linear-gradient(90deg, #c51a4a, #e53e3e);
    transition: width 0.3s ease;
}

.disk-details {
    font-size: 0.9em;
    color: #718096;
}

.footer {
    text-align: center;
    color: #718096;
    font-size: 0.9em;
    margin-top: 20px;
}

.air-quality-details {
    margin-top: 15px;
    padding-top: 15px;
    border-top: 1px solid #e2e8f0;
}

.air-metric {
    font-size: 0.9em;
    color: #4a5568;
    margin: 5px 0;
}

#aqi-value {
    font-size: 2.5em;
    font-weight: bold;
    margin-bottom: 5px;
}

#aqi-level {
    font-size: 1.1em;
    color: #2d3748;
    font-weight: 600;
}

.air-quality-section {
    margin-top: 20px;
    padding: 20px;
    background-color: #f7fafc;
    border-radius: 12px;
    box-shadow: 0 2px 8px rgba(0, 0, 0, 0.1);
}

.air-quality-section h2 {
    color: #c51a4a;
    margin-bottom: 1rem;
    font-size: 1.3em;
}

/* AQI Level Color Coding */
.aqi-good {
    background-color: #00e400 !important;
    color: white !important;
}

.aqi-moderate {
    background-color: #cccc00 !important;
    color: black !important;
}

.aqi-unhealthy-sensitive {
    background-color: #ff7e00 !important;
    color: white !important;
}

.aqi-unhealthy {
    background-color: #ff0000 !important;
    color: white !important;
}

.aqi-very-unhealthy {
    background-color: #8f3f97 !important;
    color: white !important;
}

.aqi-hazardous {
    background-color: #7e0023 !important;
    color: white !important;
}

/* Enhanced air quality cards for desktop - using mobile design principles */
#air-quality-card, #worst-air-quality-card {
    text-align: center;
    padding: 30px 25px;
    min-height: 400px;
}

#air-quality-card h2, #worst-air-quality-card h2 {
    font-size: 1.4em;
    margin-bottom: 25px;
    color: #c51a4a;
}

#aqi-value, #worst-aqi-value {
    font-size: 3.2em !important;
    font-weight: bold;
    margin-bottom: 10px;
    line-height: 1;
}

#aqi-level, #worst-aqi-level {
    font-size: 1.2em;
    font-weight: 600;
    margin-bottom: 20px;
    padding: 12px 24px;
    border-radius: 25px;
    display: inline-block;
    color: white;
    min-width: 120px;
}

.worst-time {
    font-size: 0.9em;
    color: #666;
    margin-bottom: 15px;
    font-style: italic;
}

/* Enhanced air quality details - mobile-style individual cards */
.air-quality-details {
    display: flex;
    flex-direction: column;
    gap: 15px;
    margin-top: 20px;
}

.air-metric {
    background: #f8f9fa;
    padding: 15px 20px;
    border-radius: 12px;
    display: flex;
    justify-content: space-between;
    align-items: center;
    font-weight: 500;
    font-size: 1.1em;
    border: 1px solid #e9ecef;
    box-shadow: 0 1px 3px rgba(0, 0, 0, 0.05);
}

.air-metric span {
    font-weight: bold;
    color: #c51a4a;
    font-size: 1.2em;
}

.air-quality-section > div[style*="height"] {
    margin-bottom: 1.5rem;
}

.db-stats {
    margin-top: 10px;
    text-align: center;
    font-size: 0.9em;
    color: #718096;
}

.db-stat-item {
    margin: 5px 0;
}

/* Tab styles */
.tab-container {
    margin-top: 20px;
}

.tab-buttons {
    display: flex;
    gap: 10px;
    margin-bottom: 20px;
    border-bottom: 2px solid #e2e8f0;
    padding-bottom: 0;
}

.tab-button {
    background: none;
    border: none;
    padding: 12px 24px;
    font-size: 1.1em;
    color: #718096;
    cursor: pointer;
    border-bottom: 3px solid transparent;
    transition: all 0.3s ease;
    font-weight: 500;
    margin-bottom: -2px;
}

.tab-button:hover {
    color: #2d3748;
    background-color: #f7fafc;
}

.tab-button.active {
    color: #c51a4a;
    border-bottom-color: #c51a4a;
    font-weight: 600;
}

.tab-content {
    display: none;
    animation: fadeIn 0.3s ease;
}

.tab-content.active {
    display: block;
}

@keyframes fadeIn {
    from {
        opacity: 0;
        transform: translateY(10px);
    }
    to {
        opacity: 1;
        transform: translateY(0);
    }
}

@media (max-width: 768px) {
    .container {
        padding: 15px;
    }
    
    h1 {
        font-size: 2em;
        margin-bottom: 20px;
    }
    
    .stats-grid {
        grid-template-columns: 1fr;
        gap: 15px;
    }
    
    .stat-value {
        font-size: 2.5em;
        margin-bottom: 8px;
    }
    
<<<<<<< HEAD
    /* Enhanced Air Quality cards for mobile - slight adjustments from desktop */
=======
    /* Enhanced Air Quality cards for mobile - fine-tuned for small screens */
>>>>>>> 3c9158bc
    #aqi-value, #worst-aqi-value {
        font-size: 3.5em !important;
    }
    
    /* Enhanced chart controls for mobile - horizontal compact layout */
    .chart-controls {
        display: flex !important;
        flex-direction: row !important;
        margin-top: 15px;
        margin-bottom: 15px;
        gap: 6px;
        padding: 0 5px;
        justify-content: center;
        align-items: center;
        flex-wrap: wrap;
    }
    
    .chart-btn {
        padding: 8px 16px !important;
        font-size: 0.9em !important;
        min-height: 40px;
        min-width: 60px;
        border-radius: 6px !important;
        font-weight: 600;
        flex: 0 0 auto;
        white-space: nowrap;
    }
    
    .chart-btn:active {
        transform: scale(0.95);
    }
    
    /* Better air quality section spacing */
    .air-quality-section {
        padding: 15px !important;
        margin-bottom: 15px;
    }
    
    .air-quality-section h2 {
        font-size: 1.1em;
        margin-bottom: 8px;
        text-align: center;
        line-height: 1.2;
        padding: 0 5px;
        word-wrap: break-word;
    }
    
    /* Chart container improvements - taller charts for better readability */
    .air-quality-section > div[style*="height:350px"] {
        height: 320px !important;
        margin-bottom: 10px;
    }
    
    .air-quality-section > div[style*="height:300px"] {
        height: 280px !important;
        margin-bottom: 10px;
    }
    
    /* Tab button improvements */
    .tab-button {
        padding: 15px 25px !important;
        font-size: 1.1em !important;
        min-height: 50px;
        border-radius: 10px !important;
    }
    
    .tab-buttons {
        gap: 10px;
        margin-bottom: 25px;
    }
}

.temperature-section {
    margin-top: 2rem;
    background: white;
    padding: 1.5rem;
    border-radius: 10px;
    box-shadow: 0 2px 10px rgba(0, 0, 0, 0.1);
    overflow: hidden;
}

.temperature-section h2 {
    color: #c51a4a;
    margin-top: 0;
    margin-bottom: 1rem;
}

.temperature-section .chart-container {
    position: relative;
    height: 250px;
    width: 100%;
}

.chart-controls {
    margin-top: 10px;
    text-align: center;
    display: flex;
    gap: 10px;
    justify-content: center;
    align-items: center;
    flex-wrap: wrap;
}

.chart-btn {
    background: #f7fafc;
    border: 1px solid #e2e8f0;
    padding: 4px 12px;
    border-radius: 4px;
    cursor: pointer;
    font-size: 0.85em;
    color: #4a5568;
    transition: all 0.3s ease;
    display: inline-block;
    height: auto;
    line-height: 1.4;
}

.chart-btn:hover {
    background: #edf2f7;
    border-color: #cbd5e0;
}

.chart-btn.active {
    background: #c51a4a;
    border-color: #c51a4a;
    color: white;
}

.system-metrics-section {
    margin-top: 2rem;
    background: white;
    padding: 1.5rem;
    border-radius: 10px;
    box-shadow: 0 2px 10px rgba(0, 0, 0, 0.1);
    overflow: hidden;
}

.system-metrics-section h2 {
    color: #c51a4a;
    margin-top: 0;
    margin-bottom: 1rem;
}

.metrics-controls {
    margin-top: 15px;
    display: flex;
    gap: 20px;
    justify-content: center;
    flex-wrap: wrap;
}

.metrics-controls label {
    display: flex;
    align-items: center;
    gap: 5px;
    font-size: 0.9em;
    color: #4a5568;
    cursor: pointer;
}

.metrics-controls input[type="checkbox"] {
    accent-color: #c51a4a;
}

@media (max-width: 768px) {
    .chart-controls {
        flex-direction: row !important;
        align-items: center;
        justify-content: center;
        flex-wrap: wrap;
    }
    
    .metrics-controls {
        flex-direction: column;
        align-items: center;
        gap: 10px;
    }
    
    .error-toast {
        bottom: 10px;
        right: 10px;
        left: 10px;
        max-width: none;
        font-size: 14px;
    }
}

/* Error Toast Notification */
.error-toast {
    position: fixed;
    bottom: 20px;
    right: 20px;
    background-color: #c5162a;
    color: white;
    padding: 15px 20px;
    border-radius: 5px;
    box-shadow: 0 2px 10px rgba(0, 0, 0, 0.2);
    z-index: 1000;
    opacity: 0;
    transform: translateY(50px);
    transition: opacity 0.3s, transform 0.3s;
    max-width: 90%;
}

.error-toast.show {
    opacity: 1;
    transform: translateY(0);
}

/* Info placeholder text */
.info-placeholder {
    color: #666;
    font-style: italic;
    padding: 20px;
    text-align: center;
}

/* Forecast Section Styles */
.forecast-summary {
    margin-bottom: 2rem;
}

.forecast-summary h3 {
    color: #c51a4a;
    margin-bottom: 1rem;
    font-size: 1.2em;
}

.forecast-cards {
    display: grid;
    grid-template-columns: repeat(auto-fit, minmax(200px, 1fr));
    gap: 15px;
    margin-bottom: 20px;
}

.forecast-card {
    background: white;
    border-radius: 12px;
    padding: 25px 20px;
    box-shadow: 0 2px 10px rgba(0, 0, 0, 0.1);
    text-align: center;
    transition: transform 0.2s;
    border: 1px solid #e9ecef;
    min-height: 280px;
}

.forecast-card:hover {
    transform: translateY(-2px);
    box-shadow: 0 4px 20px rgba(0, 0, 0, 0.15);
}

.forecast-card h4 {
    color: #c51a4a;
    margin-bottom: 12px;
    font-size: 1.4em;
    font-weight: 600;
}

.forecast-date {
    color: #666;
    font-size: 0.95em;
    margin-bottom: 15px;
    font-style: italic;
}

.forecast-aqi {
    font-size: 2.8em;
    font-weight: bold;
    margin-bottom: 10px;
    line-height: 1;
}

.forecast-aqi-level {
    font-size: 1.1em;
    padding: 10px 20px;
    border-radius: 22px;
    color: white;
    margin-bottom: 15px;
    display: inline-block;
    font-weight: 600;
    min-width: 140px;
}

.forecast-pm25 {
    background: #f8f9fa;
    padding: 10px 15px;
    border-radius: 10px;
    color: #4a5568;
    font-size: 1em;
    font-weight: 500;
    border: 1px solid #e9ecef;
    margin-top: 10px;
}

/* AQI Level Colors for Forecast Cards */
.forecast-aqi-level.good {
    background-color: #00e400;
}

.forecast-aqi-level.moderate {
    background-color: #cccc00;
    color: black;
}

.forecast-aqi-level.unhealthy-sensitive {
    background-color: #ff7e00;
}

.forecast-aqi-level.unhealthy {
    background-color: #ff0000;
}

.forecast-aqi-level.very-unhealthy {
    background-color: #8f3f97;
}

.forecast-aqi-level.hazardous {
    background-color: #7e0023;
}

.forecast-chart-section {
    margin-bottom: 2rem;
}

.forecast-chart-section h3 {
    color: #c51a4a;
    margin-bottom: 1rem;
    font-size: 1.2em;
}

.forecast-info {
    padding: 15px;
    background: #f8f9fa;
    border-radius: 8px;
    margin-top: 20px;
}

.forecast-meta {
    color: #666;
    font-size: 0.9em;
    text-align: center;
}

.forecast-meta span {
    margin: 0 5px;
}

/* Responsive design for forecast cards */
@media (max-width: 768px) {
    .forecast-cards {
        grid-template-columns: repeat(auto-fit, minmax(160px, 1fr));
        gap: 12px;
    }
    
    .forecast-card {
        padding: 20px 15px;
        min-height: 240px;
    }
    
    .forecast-aqi {
        font-size: 2.2em;
    }
    
    .forecast-card h4 {
        font-size: 1.2em;
        margin-bottom: 10px;
    }
    
    .forecast-aqi-level {
        font-size: 1em;
        padding: 8px 16px;
        border-radius: 20px;
        min-width: 100px;
    }
    
    .forecast-pm25 {
        font-size: 0.9em;
        padding: 8px 12px;
    }
}<|MERGE_RESOLUTION|>--- conflicted
+++ resolved
@@ -365,11 +365,7 @@
         margin-bottom: 8px;
     }
     
-<<<<<<< HEAD
-    /* Enhanced Air Quality cards for mobile - slight adjustments from desktop */
-=======
     /* Enhanced Air Quality cards for mobile - fine-tuned for small screens */
->>>>>>> 3c9158bc
     #aqi-value, #worst-aqi-value {
         font-size: 3.5em !important;
     }
